--- conflicted
+++ resolved
@@ -1,133 +1,3 @@
-<<<<<<< HEAD
-import logging
-import os
-import sys
-
-import torch
-import torch.nn.functional as F
-from torch.cuda.amp import GradScaler, autocast
-from torch.utils.tensorboard import SummaryWriter
-from tqdm import tqdm
-from utils import save_config_file, accuracy, save_checkpoint
-
-torch.manual_seed(0)
-
-
-class SimCLR(object):
-
-    def __init__(self, *args, **kwargs):
-        self.args = kwargs['args']
-        self.model = kwargs['model'].to(self.args.device)
-        if torch.cuda.device_count() > 1 and self.args.multi_gpu == True:
-            logging.info("Training on multiple GPUs...")
-            logging.debug("Training on multiple GPUs...")
-            self.model = torch.nn.DataParallel(self.model)
-        self.optimizer = kwargs['optimizer']
-        self.scheduler = kwargs['scheduler']
-        self.writer = SummaryWriter()
-        logging.basicConfig(filename=os.path.join(self.writer.log_dir, 'training.log'), level=logging.DEBUG)
-        self.criterion = torch.nn.CrossEntropyLoss().to(self.args.device)
-
-    def info_nce_loss(self, features):
-
-        labels = torch.cat([torch.arange(self.args.batch_size) for i in range(self.args.n_views)], dim=0)
-        labels = (labels.unsqueeze(0) == labels.unsqueeze(1)).float()
-        labels = labels.to(self.args.device)
-
-        features = F.normalize(features, dim=1)
-
-        similarity_matrix = torch.matmul(features, features.T)
-        # assert similarity_matrix.shape == (
-        #     self.args.n_views * self.args.batch_size, self.args.n_views * self.args.batch_size)
-        # assert similarity_matrix.shape == labels.shape
-
-        # discard the main diagonal from both: labels and similarities matrix
-        mask = torch.eye(labels.shape[0], dtype=torch.bool).to(self.args.device)
-        labels = labels[~mask].view(labels.shape[0], -1)
-        similarity_matrix = similarity_matrix[~mask].view(similarity_matrix.shape[0], -1)
-        # assert similarity_matrix.shape == labels.shape
-
-        # select and combine multiple positives
-        positives = similarity_matrix[labels.bool()].view(labels.shape[0], -1)
-
-        # select only the negatives the negatives
-        negatives = similarity_matrix[~labels.bool()].view(similarity_matrix.shape[0], -1)
-
-        logits = torch.cat([positives, negatives], dim=1)
-        labels = torch.zeros(logits.shape[0], dtype=torch.long).to(self.args.device)
-
-        logits = logits / self.args.temperature
-        return logits, labels
-
-    def train(self, train_loader):
-
-        scaler = GradScaler(enabled=self.args.fp16_precision)
-        # save config file
-        save_config_file(self.writer.log_dir, self.args)
-        checkpoint = torch.load('/scratch/gg2501/simclr/checkpoint_0150.pth.tar')
-        state_dict = checkpoint['state_dict']
-        for k in list(state_dict.keys()):
-            if k.startswith('module.backbone.'):
-                state_dict['backbone.' + k[len("module.backbone."):]] = state_dict[k]
-        del state_dict[k]
-        model.load_state_dict(state_dict)
-        
-        optimizer.load_state_dict(checkpoint['optimizer'])        
-        n_iter = 0
-        logging.info(f"Start SimCLR training for {self.args.epochs} epochs.")
-        logging.info(f"Training with gpu: {self.args.disable_cuda}.")
-        loss4 = 0
-
-        for epoch_counter in range(self.args.epochs):
-            for images, _ in tqdm(train_loader):
-                images = torch.cat(images, dim=0)
-
-                images = images.to(self.args.device)
-
-                with autocast(enabled=self.args.fp16_precision):
-                    features = self.model(images)
-                    logits, labels = self.info_nce_loss(features)
-                    loss4 += self.criterion(logits, labels)
-
-                if epoch_counter % 4 == 3:
-                    self.optimizer.zero_grad()
-                    scaler.scale(loss4/4).backward()
-
-                    scaler.step(self.optimizer)
-                    scaler.update()
-                    loss4 = 0
-
-                if n_iter % self.args.log_every_n_steps == 0:
-                    top1, top5 = accuracy(logits, labels, topk=(1, 5))
-                    self.writer.add_scalar('loss', loss, global_step=n_iter)
-                    self.writer.add_scalar('acc/top1', top1[0], global_step=n_iter)
-                    self.writer.add_scalar('acc/top5', top5[0], global_step=n_iter)
-                    self.writer.add_scalar('learning_rate', self.scheduler.get_lr()[0], global_step=n_iter)
-                
-                if n_iter % self.args.log_every_n_steps == 0:
-                    top1, top5 = accuracy(logits, labels, topk=(1, 5))
-                    print(n_iter, top1[0].item(), top5[0].item())
-                    logging.debug(f"Epoch: {epoch_counter}\tIter: {n_iter}\tLoss: {loss}\tTop1 accuracy: {top1[0]} \tTop5 accuracy: {top5[0]}")
-                n_iter += 1
-
-            if epoch_counter % self.args.checkpoint_step == self.args.checkpoint_step - 1:
-                # save model checkpoints
-                checkpoint_name = 'checkpoint2_{:04d}.pth.tar'.format(epoch_counter)
-                save_checkpoint({
-                    'epoch': self.args.epoch_counter,
-                    'arch': self.args.arch,
-                    'state_dict': self.model.state_dict(),
-                    'optimizer': self.optimizer.state_dict(),
-                # }, is_best=False, filename=os.path.join(self.writer.log_dir, checkpoint_name))
-                }, is_best=False, filename=os.path.join(self.args.checkpoint_dir, checkpoint_name))
-                logging.info(f"Model checkpoint and metadata has been saved at {self.writer.log_dir}.")
-            # warmup for the first 10 epochs
-            if epoch_counter >= 10:
-                self.scheduler.step()
-            logging.debug(f"Epoch: {epoch_counter}\tLoss: {loss}\tTop1 accuracy: {top1[0]}")
-
-        logging.info("Training has finished.")
-=======
 import logging
 import os
 import sys
@@ -198,6 +68,7 @@
         n_iter = 0
         logging.info(f"Start SimCLR training for {self.args.epochs} epochs.")
         logging.info(f"Training with gpu: {self.args.disable_cuda}.")
+        loss4 = 0
 
         for epoch_counter in range(self.args.epochs):
             for images, _ in tqdm(train_loader):
@@ -208,14 +79,15 @@
                 with autocast(enabled=self.args.fp16_precision):
                     features = self.model(images)
                     logits, labels = self.info_nce_loss(features)
-                    loss = self.criterion(logits, labels)
+                    loss4 += self.criterion(logits, labels)
 
-                self.optimizer.zero_grad()
+                if epoch_counter % 4 == 3:
+                    self.optimizer.zero_grad()
+                    scaler.scale(loss4/4).backward()
 
-                scaler.scale(loss).backward()
-
-                scaler.step(self.optimizer)
-                scaler.update()
+                    scaler.step(self.optimizer)
+                    scaler.update()
+                    loss4 = 0
 
                 if n_iter % self.args.log_every_n_steps == 0:
                     top1, top5 = accuracy(logits, labels, topk=(1, 5))
@@ -232,7 +104,7 @@
 
             if epoch_counter % self.args.checkpoint_step == self.args.checkpoint_step - 1:
                 # save model checkpoints
-                checkpoint_name = 'checkpoint_{:04d}.pth.tar'.format(self.args.epochs)
+                checkpoint_name = 'checkpoint2_{:04d}.pth.tar'.format(self.args.epochs)
                 save_checkpoint({
                     'epoch': self.args.epochs,
                     'arch': self.args.arch,
@@ -246,5 +118,4 @@
                 self.scheduler.step()
             logging.debug(f"Epoch: {epoch_counter}\tLoss: {loss}\tTop1 accuracy: {top1[0]}")
 
-        logging.info("Training has finished.")
->>>>>>> 26ebd768
+        logging.info("Training has finished.")